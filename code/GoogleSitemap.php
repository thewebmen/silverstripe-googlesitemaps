<?php
/**
 * Initial implementation of Sitemap support.
 * GoogleSitemap should handle requests to 'sitemap.xml'
 * the other two classes are used to render the sitemap.
 * 
 * You can notify ("ping") Google about a changed sitemap
 * automatically whenever a new page is published or unpublished.
 * By default, Google is not notified, and will pick up your new
 * sitemap whenever the GoogleBot visits your website.
 * 
 * Enabling notification of Google after every publish (in your _config.php):
<<<<<<< HEAD
 * <example
=======
 *
 * <example>
>>>>>>> 9c0d50e7
 * GoogleSitemap::enable_google_notificaton();
 * </example>
 * 
 * @see http://www.google.com/support/webmasters/bin/answer.py?hl=en&answer=34609
 * 
 * @package googlesitemaps
 */
class GoogleSitemap extends Controller {
	
	/**
	 * @var boolean
	 */
	protected static $enabled = true;
	
	/**
	 * @var DataObjectSet
	 */
	protected $Pages;
	
	/**
	 * @var boolean
	 */
	protected static $google_notification_enabled = false;
	
	/**
	 * @var boolean
	 */
	protected static $use_show_in_search = true;
<<<<<<< HEAD
        
        /**
         * List of DataObjects to show in sitemap.xml
         *
         * @var array
         */
        public static $google_sitemap_dataobjects = array();
        
        /**
         * List of DataObjects change frequency
         *
         * @var array
         */
        public static $google_sitemap_dataobjects_changefreq = array();


        /**
         * Decorates the given DataObject with GoogleSitemapDecorator and pushes
         * the class name to the registered DataObjects.
         * Note that all registered DataObjects need the method AbsoluteLink().
         *
         * @param string $className name of DataObject to register
         */
        public static function registerDataObject($className, $changeFreq = 'monthly') {
            if (!self::isRegistered($className)) {
                Object::add_extension($className, 'GoogleSitemapDecorator');
                self::$google_sitemap_dataobjects[] = $className;
                self::$google_sitemap_dataobjects_changefreq[] = $changeFreq;
            }
        }
        
        /**
         * Checks whether the given class name is already registered or not.
         *
         * @param string $className Name of DataObject to check
         * 
         * @return bool
         */
        public static function isRegistered($className) {
            return in_array($className, self::$google_sitemap_dataobjects);
        }
        
        /**
         * Adds DataObjects to the existing DataObjectSet with pages from the
         * site tree
         * 
         * @param DataObjectSet $newPages 
         * 
         * @return void 
         */
        protected function addRegisteredDataObjects($newPages) {
            foreach (self::$google_sitemap_dataobjects as $index => $className) {
                $dataObjectSet = DataObject::get($className);
                foreach ($dataObjectSet as $dataObject) {
                    if ($dataObject->canView() && (!isset($dataObject->Priority) || $dataObject->Priority > 0)) {
                        $dataObject->ChangeFreq = self::$google_sitemap_dataobjects_changefreq[$index];
                        $newPages->push($dataObject);
                    }
                }
            }
        }


        public function Items() {
=======

	/**
	 * List of DataObjects to show in sitemap.xml
	 *
	 * @var array
	 */
	public static $google_sitemap_dataobjects = array();

	/**
	 * List of DataObjects change frequency
	 *
	 * @var array
	 */
	public static $google_sitemap_dataobjects_changefreq = array();

	/**
	 * Decorates the given DataObject with {@link GoogleSitemapDecorator}
	 * and pushes the class name to the registered DataObjects.
	 * Note that all registered DataObjects need the method AbsoluteLink().
	 *
	 * @param string $className name of DataObject to register
	 * @param string $changeFreq
	 *
	 * @return void
	 */
	public static function register_dataobject($className, $changeFreq = 'monthly') {
		if (!self::is_registered($className)) {
			Object::add_extension($className, 'GoogleSitemapDecorator');
			self::$google_sitemap_dataobjects[] = $className;
			self::$google_sitemap_dataobjects_changefreq[] = $changeFreq;
		}
	}

	/**
	 * Checks whether the given class name is already registered or not.
	 *
	 * @param string $className Name of DataObject to check
	 * 
	 * @return bool
	 */
	public static function is_registered($className) {
		return in_array($className, self::$google_sitemap_dataobjects);
	}

	/**
	 * Adds DataObjects to the existing DataObjectSet with pages from the
	 * site tree
	 * 
	 * @param DataObjectSet $newPages 
	 * 
	 * @return DataObjectSet 
	 */
	protected function addRegisteredDataObjects() {
		$output = new DataObjectSet();
		
		foreach(self::$google_sitemap_dataobjects as $index => $className) {
			$dataObjectSet = DataObject::get($className);
			
			if($dataObjectSet) {
				foreach($dataObjectSet as $dataObject) {	
					if($dataObject->canView() && (!isset($dataObject->Priority) || $dataObject->Priority > 0)) {
						$dataObject->ChangeFreq = self::$google_sitemap_dataobjects_changefreq[$index];
						
						if(!isset($dataObject->Priority)) {
							$dataObject->Priority = 1.0;
						}
						
						$output->push($dataObject);
					}
				}
			}
		}
		
		return $output;
	}

	/**
	 * Returns all the links to {@link SiteTree} pages and
	 * {@link DataObject} urls on the page
	 *
	 * @return DataObjectSet
	 */
	public function Items() {
>>>>>>> 9c0d50e7
		$filter = '';

		$bt = defined('DB::USE_ANSI_SQL') ? "\"" : "`";
		
		if(self::$use_show_in_search) {
			$filter = "{$bt}ShowInSearch{$bt} = 1";
		}

		$this->Pages = Versioned::get_by_stage('SiteTree', 'Live', $filter);

		$newPages = new DataObjectSet();
		
		if($this->Pages) {
			foreach($this->Pages as $page) {
				// Only include pages from this host and pages which are not an 
				// instance of ErrorPage. We prefix $_SERVER['HTTP_HOST'] with 
				// 'http://' so that parse_url to help parse_url identify the 
				// host name component; we could use another protocol (like ftp
				// as the prefix and the code would work the same. 
				$pageHttp = parse_url($page->AbsoluteLink(), PHP_URL_HOST);
				$hostHttp = parse_url('http://' . $_SERVER['HTTP_HOST'], PHP_URL_HOST);
				
				if(($pageHttp == $hostHttp) && !($page instanceof ErrorPage)) {

					// If the page has been set to 0 priority, we set a flag so 
					// it won't be included
					if($page->canView() && (!isset($page->Priority) || $page->Priority > 0)) { 
						// The one field that isn't easy to deal with in the template is
						// Change frequency, so we set that here.
<<<<<<< HEAD
						$properties = $page->toMap();
						$created = new SS_Datetime();
						$created->value = $properties['Created'];
						$now = new SS_Datetime();
						$now->value = date('Y-m-d H:i:s');
						$versions = $properties['Version'];
=======
						$date = date('Y-m-d H:i:s');
						
						$prop = $page->toMap();
						$created = new SS_Datetime();
						$created->value = (isset($prop['Created'])) ? $prop['Created'] : $date;
						
						$now = new SS_Datetime();
						$now->value = $date;
						$versions = (isset($prop['Version'])) ? $prop['Version'] : 1;
						
>>>>>>> 9c0d50e7
						$timediff = $now->format('U') - $created->format('U');

						// Check how many revisions have been made over the lifetime of the
						// Page for a rough estimate of it's changing frequency.
						$period = $timediff / ($versions + 1);

						if($period > 60*60*24*365) { 
							// > 1 year
							$page->ChangeFreq = 'yearly';
						} 
						elseif($period > 60*60*24*30) { 
							$page->ChangeFreq = 'monthly';
						} 
						elseif($period > 60*60*24*7) { 
							// > 1 week
							$page->ChangeFreq = 'weekly';
						} 
						elseif($period > 60*60*24) { 
							// > 1 day
							$page->ChangeFreq = 'daily';
						} 
						elseif($period > 60*60) { 
							// > 1 hour
							$page->ChangeFreq = 'hourly';
						} else { 
							// < 1 hour
							$page->ChangeFreq = 'always';
						}

						$newPages->push($page);
					}
				}
			}
<<<<<<< HEAD
                        $this->addRegisteredDataObjects($newPages);
			return $newPages;
=======
>>>>>>> 9c0d50e7
		}
		
		$newPages->merge($this->addRegisteredDataObjects());
		
		return $newPages;
	}
	
	/**
	 * Notifies Google about changes to your sitemap.
	 * Triggered automatically on every publish/unpublish of a page.
	 * This behaviour is disabled by default, enable with:
	 * GoogleSitemap::enable_google_notificaton();
	 * 
	 * If the site is in "dev-mode", no ping will be sent regardless wether
	 * the Google notification is enabled.
	 * 
	 * @return string Response text
	 */
	static function ping() {
		if(!self::$enabled) return false;
		
		//Don't ping if the site has disabled it, or if the site is in dev mode
		if(!GoogleSitemap::$google_notification_enabled || Director::isDev())
			return;
			
		$location = urlencode(Controller::join_links(
			Director::absoluteBaseURL(), 
			'sitemap.xml'
		));
		
		$response = HTTP::sendRequest(
			"www.google.com", 
			"/webmasters/sitemaps/ping",
			sprintf("sitemap=%s", $location)
		);
			
		return $response;
	}
	
	/**
	 * Enable pings to google.com whenever sitemap changes.
	 *
	 * @return void
	 */
	public static function enable_google_notification() {
		self::$google_notification_enabled = true;
	}
	
	/**
	 * Disables pings to google when the sitemap changes.
	 *
	 * @return void
	 */
	public static function disable_google_notification() {
		self::$google_notification_enabled = false;
	}
	
	/**
	 * Default controller handler for the sitemap.xml file
	 */
	function index($url) {
		if(self::$enabled) {
			SSViewer::set_source_file_comments(false);
			$this->getResponse()->addHeader('Content-Type', 'application/xml; charset="utf-8"');

			// But we want to still render.
			return array();
		} else {
			return new SS_HTTPResponse('Not allowed', 405);
		}
	}
	
	/**
	 * Enable the sitemap.xml file
	 *
	 * @return void
	 */
	public static function enable() {
		self::$enabled = true;
	}
	
	/**
	 * Disable the sitemap.xml file
	 *
	 * @return void
	 */
	public static function disable() {
		self::$enabled = false;
	}
}<|MERGE_RESOLUTION|>--- conflicted
+++ resolved
@@ -10,12 +10,8 @@
  * sitemap whenever the GoogleBot visits your website.
  * 
  * Enabling notification of Google after every publish (in your _config.php):
-<<<<<<< HEAD
- * <example
-=======
- *
+
  * <example>
->>>>>>> 9c0d50e7
  * GoogleSitemap::enable_google_notificaton();
  * </example>
  * 
@@ -44,72 +40,6 @@
 	 * @var boolean
 	 */
 	protected static $use_show_in_search = true;
-<<<<<<< HEAD
-        
-        /**
-         * List of DataObjects to show in sitemap.xml
-         *
-         * @var array
-         */
-        public static $google_sitemap_dataobjects = array();
-        
-        /**
-         * List of DataObjects change frequency
-         *
-         * @var array
-         */
-        public static $google_sitemap_dataobjects_changefreq = array();
-
-
-        /**
-         * Decorates the given DataObject with GoogleSitemapDecorator and pushes
-         * the class name to the registered DataObjects.
-         * Note that all registered DataObjects need the method AbsoluteLink().
-         *
-         * @param string $className name of DataObject to register
-         */
-        public static function registerDataObject($className, $changeFreq = 'monthly') {
-            if (!self::isRegistered($className)) {
-                Object::add_extension($className, 'GoogleSitemapDecorator');
-                self::$google_sitemap_dataobjects[] = $className;
-                self::$google_sitemap_dataobjects_changefreq[] = $changeFreq;
-            }
-        }
-        
-        /**
-         * Checks whether the given class name is already registered or not.
-         *
-         * @param string $className Name of DataObject to check
-         * 
-         * @return bool
-         */
-        public static function isRegistered($className) {
-            return in_array($className, self::$google_sitemap_dataobjects);
-        }
-        
-        /**
-         * Adds DataObjects to the existing DataObjectSet with pages from the
-         * site tree
-         * 
-         * @param DataObjectSet $newPages 
-         * 
-         * @return void 
-         */
-        protected function addRegisteredDataObjects($newPages) {
-            foreach (self::$google_sitemap_dataobjects as $index => $className) {
-                $dataObjectSet = DataObject::get($className);
-                foreach ($dataObjectSet as $dataObject) {
-                    if ($dataObject->canView() && (!isset($dataObject->Priority) || $dataObject->Priority > 0)) {
-                        $dataObject->ChangeFreq = self::$google_sitemap_dataobjects_changefreq[$index];
-                        $newPages->push($dataObject);
-                    }
-                }
-            }
-        }
-
-
-        public function Items() {
-=======
 
 	/**
 	 * List of DataObjects to show in sitemap.xml
@@ -193,7 +123,6 @@
 	 * @return DataObjectSet
 	 */
 	public function Items() {
->>>>>>> 9c0d50e7
 		$filter = '';
 
 		$bt = defined('DB::USE_ANSI_SQL') ? "\"" : "`";
@@ -223,14 +152,7 @@
 					if($page->canView() && (!isset($page->Priority) || $page->Priority > 0)) { 
 						// The one field that isn't easy to deal with in the template is
 						// Change frequency, so we set that here.
-<<<<<<< HEAD
-						$properties = $page->toMap();
-						$created = new SS_Datetime();
-						$created->value = $properties['Created'];
-						$now = new SS_Datetime();
-						$now->value = date('Y-m-d H:i:s');
-						$versions = $properties['Version'];
-=======
+
 						$date = date('Y-m-d H:i:s');
 						
 						$prop = $page->toMap();
@@ -241,7 +163,6 @@
 						$now->value = $date;
 						$versions = (isset($prop['Version'])) ? $prop['Version'] : 1;
 						
->>>>>>> 9c0d50e7
 						$timediff = $now->format('U') - $created->format('U');
 
 						// Check how many revisions have been made over the lifetime of the
@@ -275,11 +196,7 @@
 					}
 				}
 			}
-<<<<<<< HEAD
-                        $this->addRegisteredDataObjects($newPages);
-			return $newPages;
-=======
->>>>>>> 9c0d50e7
+
 		}
 		
 		$newPages->merge($this->addRegisteredDataObjects());
